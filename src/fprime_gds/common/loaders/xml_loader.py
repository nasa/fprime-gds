"""
@brief Base class for all loaders that load dictionaries from xml dictionaries

The XmlLoader class inherits from the DictLoader base class and is intended
to be inherited by loader classes that find its helper functions useful for
parsing xml dictionaries.

This class does not implement any core loader functions, it just adds common
helper functions

@date Created July 19, 2018
@author R. Joseph Paetz

@bug No known bugs
"""
from __future__ import print_function
from __future__ import absolute_import

import os
from copy import deepcopy
from lxml import etree

# Custom Python Modules
from . import dict_loader
from fprime_gds.common.data_types import exceptions

# Custom type modules
from fprime.common.models.serialize.bool_type import BoolType
from fprime.common.models.serialize.enum_type import EnumType
from fprime.common.models.serialize.f32_type import F32Type
from fprime.common.models.serialize.f64_type import F64Type

from fprime.common.models.serialize.u8_type import U8Type
from fprime.common.models.serialize.u16_type import U16Type
from fprime.common.models.serialize.u32_type import U32Type
from fprime.common.models.serialize.u64_type import U64Type

from fprime.common.models.serialize.i8_type import I8Type
from fprime.common.models.serialize.i16_type import I16Type
from fprime.common.models.serialize.i32_type import I32Type
from fprime.common.models.serialize.i64_type import I64Type

from fprime.common.models.serialize.string_type import StringType
from fprime.common.models.serialize.serializable_type import SerializableType
from fprime.common.models.serialize.array_type import ArrayType


class XmlLoader(dict_loader.DictLoader):
    """Class to help load xml based dictionaries"""

    ENUM_SECT = "enums"
    ENUM_TYPE_TAG = "type"
    ENUM_ELEM_NAME_TAG = "name"
    ENUM_ELEM_VAL_TAG = "value"
    ENUM_ELEM_DESC_TAG = "description"

    # Xml section names and tags for serializable types
    SER_SECT = "serializables"
    SER_TYPE_TAG = "type"
    SER_MEMB_SECT = "members"
    SER_MEMB_NAME_TAG = "name"
    SER_MEMB_FMT_STR_TAG = "format_specifier"
    SER_MEMB_DESC_TAG = "description"
    SER_MEMB_TYPE_TAG = "type"

    # Xml section names and tags for array types
    ARR_SECT = "arrays"
    ARR_NAME_TAG = "name"
    ARR_TYPE_TAG = "type"
    ARR_SIZE_TAG = "size"
<<<<<<< HEAD
    ARR_STRING_SIZE_TAG = "string_size"
=======
>>>>>>> 3a30f1c1
    ARR_FORMAT_TAG = "format"
    ARR_DEFAULT_TAG = "defaults"
    ARR_DEFAULT_VALUE_TAG = "value"

    # Xml sction names and tags for argument sections
    ARGS_SECT = "args"
    ARG_NAME_TAG = "name"
    ARG_DESC_TAG = "description"
    ARG_TYPE_TAG = "type"

    STR_LEN_TAG = "len"

    def __init__(self):
        """
        Constructor

        Returns:
            An initialized loader object
        """
        super(XmlLoader, self).__init__()

        # These dicts hold already parsed enum objects so things don't need
        # to be parsed multiple times
        self.enums = dict()
        self.serializable_types = dict()
        self.array_types = dict()

    def get_xml_tree(self, path):
        """
        Reads the xml file at the given path and parses it using lxml

        Args:
            path (string): Path to the xml dictionary file

        Returns:
            An lxml etree root object containing the parsed xml file
            information. Raises an exception if there is an error.
        """
        # Check that dictionary path exists
        if not os.path.isfile(path):
            raise exceptions.GseControllerUndefinedFileException(path)

        # Create xml parser
        xml_parser = etree.XMLParser(remove_comments=True)

        fd = open(path, "r")

        # Parse xml and get element tree object we can retrieve data from
        element_tree = etree.parse(fd, parser=xml_parser)

        return element_tree.getroot()

    def get_xml_section(self, section_name, xml_root):
        """
        Retrieve the given section in the xml tree if it exists

        Args:
            section_name (string): Section to retrieve
            xml_root (lxml etree root): xml object to search in

        Returns:
            The xml object of the desired section if found, or None if not
        """
        for section in xml_root:
            if section.tag == section_name:
                return section

        return None

    def get_args_list(self, xml_obj, xml_tree):
        """
        Parses and returns a standard xml dict arguments section:
          Section name: "args"
          Object tags: "arg"
          Object fields: "name", "type", "description"(optional)

        Args:
            xml_obj (lxml etree root): xml object containing the args section
                                       to parse.
            xml_tree (lxml etree root): Main xml tree object containing info on
                                        Enums and serializables.

        Returns:
            List of arguments where each argument is a tuple of the form:
            (arg name [string], arg description [string or None], arg obj
            [python object derived from TypeBase]). If there is no args section
            or there are no arguments in the args section, [] is returned.
        """
        args = []
        args_section = self.get_xml_section(self.ARGS_SECT, xml_obj)

        if args_section != None:
            for arg in args_section:
                arg_dict = arg.attrib

                arg_name = arg_dict[self.ARG_NAME_TAG]
                arg_type_name = arg_dict[self.ARG_TYPE_TAG]
                arg_typ_obj = self.parse_type(arg_type_name, arg, xml_tree)

                arg_desc = None
                if self.ARG_DESC_TAG in arg_dict:
                    arg_desc = arg_dict[self.ARG_DESC_TAG]

                args.append((arg_name, arg_desc, arg_typ_obj))

        return args

    def get_enum_type(self, enum_name, xml_obj):
        """
        Parses and retuns an Enum object for the given enum name.

        Looks in the enums section of the xml dict.

        Args:
            enum_name (string): Name of the enum to parse
            xml_obj (lxml etree root): Parsed Xml object to find the enum in

        Returns:
            If the enum name could be found in the xml_obj, a corresponding
            object of type EnumType is returned. Otherwise, None is returned.
            The caller will hold the only reference to the object.
        """
        # Check if there is an already parsed version of this enum
        if enum_name in self.enums:
            # Return a copy, so that the objects are not shared
            #  (Could cause nasty issues if two places try to deserialize)
            return deepcopy(self.enums[enum_name])

        # Check if the dictionary has an enum section
        enum_section = self.get_xml_section(self.ENUM_SECT, xml_obj)
        if enum_section == None:
            return None

        for enum in enum_section:
            # Check enum name
            if enum.get(self.ENUM_TYPE_TAG) == enum_name:
                # Go through all possible values of the enum
                members = dict()
                for item in enum:
                    item_name = item.get(self.ENUM_ELEM_NAME_TAG)
                    item_val = int(item.get(self.ENUM_ELEM_VAL_TAG))
                    members[item_name] = item_val

                enum_obj = EnumType(enum_name, members)

                self.enums[enum_name] = enum_obj
                return enum_obj

        return None

    def get_serializable_type(self, type_name, xml_obj):
        """
        Parses and retuns a serializable type object for the given type name.

        Looks in the serializables section of the xml dict.

        Args:
            type_name (string): Name of the type to parse
            xml_obj (lxml etree root): Parsed Xml object to find type in

        Returns:
            If the type name could be found in the xml_obj, a corresponding
            object of a type derived from SerializableType is returned.
            Otherwise, None is returned. The caller will hold the only reference
            to the object.
        """
        # Check if there is already a parsed version of this serializable
        if type_name in self.serializable_types:
            # Return a copy, so that the objects are not shared
            return deepcopy(self.serializable_types[type_name])

        # Check if the dictionary has an enum section
        ser_section = self.get_xml_section(self.SER_SECT, xml_obj)
        if ser_section == None:
            return None

        for ser_type in ser_section:
            # Check if this serializable matches the type name
            if ser_type.get(self.SER_TYPE_TAG) == type_name:
                # Go through members
                memb_section = self.get_xml_section(self.SER_MEMB_SECT, ser_type)

                # If there is no member section, this type is invalid
                if memb_section == None:
                    return None

                members = []
                for memb in memb_section:
                    name = memb.get(self.SER_MEMB_NAME_TAG)
                    fmt_str = memb.get(self.SER_MEMB_FMT_STR_TAG)
                    desc = memb.get(self.SER_MEMB_DESC_TAG)
                    memb_type_name = memb.get(self.SER_MEMB_TYPE_TAG)
                    type_obj = self.parse_type(memb_type_name, memb, xml_obj)

                    members.append((name, type_obj, fmt_str, desc))

                ser_obj = SerializableType(type_name, members)

                self.serializable_types[type_name] = ser_obj
                return ser_obj

        return None

    def get_array_type(self, type_name, xml_obj):
        """
        Parses and retuns an array type object for the given type name.

        Looks in the arrays section of the xml dict.

        Args:
            type_name (string): Name of the type to parse
            xml_obj (lxml etree root): Parsed Xml object to find type in

        Returns:
            If the type name could be found in the xml_obj, a corresponding
            object of a type derived from ArrayType is returned.
            Otherwise, None is returned. The caller will hold the only reference
            to the object.
        """

        # Check if there is already a parsed version of this array
        if type_name in self.array_types:
            # Return a copy, so that the objects are not shared
            return deepcopy(self.array_types[type_name])

        # Check if the dictionary has an array section
        arr_section = self.get_xml_section(self.ARR_SECT, xml_obj)
        if arr_section == None:
            return None

        for arr_memb in arr_section:
            # Check if this array matches the name name
            if arr_memb.get(self.ARR_NAME_TAG) == type_name:
                # Go through default members
                default_section = self.get_xml_section(self.ARR_DEFAULT_TAG, arr_memb)

                # If there is no default member section, this type is invalid
                if default_section == None:
                    return None

                # Make config
                arr_type = arr_memb.get(self.ARR_TYPE_TAG)
                type_obj = self.parse_type(arr_type, arr_memb, xml_obj)
                arr_format = arr_memb.get(self.ARR_FORMAT_TAG)
<<<<<<< HEAD
                arr_string_size = None
                if arr_type == "string":
                    arr_string_size = arr_memb.get(self.ARR_STRING_SIZE_TAG)

                values = []
                for memb in default_section:
                    val = memb.get(self.ARR_DEFAULT_VALUE_TAG) 
                    # ARRAY TYPE DOESNT NEED TO KEEP TRACK OF DEFAULTS, STORED IN C++ ARRAY TYPE FILE
                    values.append(deepcopy(type_obj)) # Adds a new type object in place 

                arr_obj = ArrayType(type_name, values, (arr_type, arr_string_size, arr_format))
=======

                defaults = []
                for memb in default_section:
                    val = memb.get(self.ARR_DEFAULT_VALUE_TAG)
                    defaults.append(deepcopy(type_obj))

                arr_obj = ArrayType(type_name, defaults, (arr_type, arr_format))
>>>>>>> 3a30f1c1

                self.array_types[type_name] = arr_obj
                return arr_obj

        return None

    def parse_type(self, type_name, xml_item, xml_tree):
        """
        Parses the given type string and returns a type object.

        Args:
            type_name (string): Name of the type in the xml
            xml_item (lxml etree root): Parsed xml object for the item
                      containing the type name being parsed. This is used to get
                      meta data such as string lenght.
            xml_tree (lxml etree root): Parsed Xml object containing enum and
                                        serializable type info (may not be used)

        Returns:
            Object of a class derived from the TypeBase class if successful,
            Raises an exception if the parsing fails. The caller will hold the
            only reference to the object.
        """

        if type_name == "I8":
            return I8Type()
        elif type_name == "I16":
            return I16Type()
        elif type_name == "I32":
            return I32Type()
        elif type_name == "I64":
            return I64Type()
        elif type_name == "U8":
            return U8Type()
        elif type_name == "U16":
            return U16Type()
        elif type_name == "U32":
            return U32Type()
        elif type_name == "U64":
            return U64Type()
        elif type_name == "F32":
            return F32Type()
        elif type_name == "F64":
            return F64Type()
        elif type_name == "bool":
            return BoolType()
        elif type_name == "string":
            if self.STR_LEN_TAG not in xml_item.attrib:
                print(
                    "Trying to parse string type, but found %s field" % self.STR_LEN_TAG
                )
<<<<<<< HEAD
                return one
=======
                return None
>>>>>>> 3a30f1c1
            return StringType(max_string_len=int(xml_item.get(self.STR_LEN_TAG), 0))
        else:
            # First try Serialized types:
            result = self.get_serializable_type(type_name, xml_tree)
            if result != None:
                return result

            # Now try enums:
            result = self.get_enum_type(type_name, xml_tree)
            if result != None:
                return result

            # Now try arrays:
            result = self.get_array_type(type_name, xml_tree)
            if result != None:
                return result

            # Abandon all hope
            raise exceptions.GseControllerParsingException(
                "Could not find type %s" % type_name
            )<|MERGE_RESOLUTION|>--- conflicted
+++ resolved
@@ -68,10 +68,7 @@
     ARR_NAME_TAG = "name"
     ARR_TYPE_TAG = "type"
     ARR_SIZE_TAG = "size"
-<<<<<<< HEAD
     ARR_STRING_SIZE_TAG = "string_size"
-=======
->>>>>>> 3a30f1c1
     ARR_FORMAT_TAG = "format"
     ARR_DEFAULT_TAG = "defaults"
     ARR_DEFAULT_VALUE_TAG = "value"
@@ -316,7 +313,6 @@
                 arr_type = arr_memb.get(self.ARR_TYPE_TAG)
                 type_obj = self.parse_type(arr_type, arr_memb, xml_obj)
                 arr_format = arr_memb.get(self.ARR_FORMAT_TAG)
-<<<<<<< HEAD
                 arr_string_size = None
                 if arr_type == "string":
                     arr_string_size = arr_memb.get(self.ARR_STRING_SIZE_TAG)
@@ -328,15 +324,6 @@
                     values.append(deepcopy(type_obj)) # Adds a new type object in place 
 
                 arr_obj = ArrayType(type_name, values, (arr_type, arr_string_size, arr_format))
-=======
-
-                defaults = []
-                for memb in default_section:
-                    val = memb.get(self.ARR_DEFAULT_VALUE_TAG)
-                    defaults.append(deepcopy(type_obj))
-
-                arr_obj = ArrayType(type_name, defaults, (arr_type, arr_format))
->>>>>>> 3a30f1c1
 
                 self.array_types[type_name] = arr_obj
                 return arr_obj
@@ -388,11 +375,7 @@
                 print(
                     "Trying to parse string type, but found %s field" % self.STR_LEN_TAG
                 )
-<<<<<<< HEAD
-                return one
-=======
                 return None
->>>>>>> 3a30f1c1
             return StringType(max_string_len=int(xml_item.get(self.STR_LEN_TAG), 0))
         else:
             # First try Serialized types:
